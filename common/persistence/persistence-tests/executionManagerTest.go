--- conflicted
+++ resolved
@@ -168,14 +168,15 @@
 		RunId:      common.StringPtr(uuid.New()),
 	}
 	req.CreateWorkflowMode = p.CreateWorkflowModeZombie
-	req.Execution = workflowExecutionStatusZombie
-	req.State = p.WorkflowStateZombie
+	req.NewWorkflowSnapshot.ExecutionInfo.WorkflowID = workflowExecutionStatusZombie.GetWorkflowId()
+	req.NewWorkflowSnapshot.ExecutionInfo.RunID = workflowExecutionStatusZombie.GetRunId()
+	req.NewWorkflowSnapshot.ExecutionInfo.State = p.WorkflowStateZombie
 	for _, invalidCloseStatus := range invalidCloseStatuses {
-		req.CloseStatus = invalidCloseStatus
+		req.NewWorkflowSnapshot.ExecutionInfo.CloseStatus = invalidCloseStatus
 		_, err := s.ExecutionManager.CreateWorkflowExecution(req)
 		s.IsType(&gen.InternalServiceError{}, err)
 	}
-	req.CloseStatus = p.WorkflowCloseStatusNone
+	req.NewWorkflowSnapshot.ExecutionInfo.CloseStatus = p.WorkflowCloseStatusNone
 	_, err = s.ExecutionManager.CreateWorkflowExecution(req)
 	s.Nil(err)
 	info, err = s.GetWorkflowExecutionInfo(domainID, workflowExecutionStatusZombie)
@@ -199,26 +200,31 @@
 	nextEventID := int64(3)
 
 	req := &p.CreateWorkflowExecutionRequest{
-		RequestID:            uuid.New(),
-		DomainID:             domainID,
-		Execution:            workflowExecutionRunning,
-		TaskList:             tasklist,
-		WorkflowTypeName:     workflowType,
-		WorkflowTimeout:      workflowTimeout,
-		DecisionTimeoutValue: decisionTimeout,
-		NextEventID:          nextEventID,
-		LastProcessedEvent:   lastProcessedEventID,
-		RangeID:              s.ShardInfo.RangeID,
-		CreateWorkflowMode:   p.CreateWorkflowModeZombie,
-		State:                p.WorkflowStateZombie,
-		CloseStatus:          p.WorkflowCloseStatusNone,
+		NewWorkflowSnapshot: p.WorkflowSnapshot{
+			ExecutionInfo: &p.WorkflowExecutionInfo{
+				CreateRequestID:      uuid.New(),
+				DomainID:             domainID,
+				WorkflowID:           workflowExecutionRunning.GetWorkflowId(),
+				RunID:                workflowExecutionRunning.GetRunId(),
+				TaskList:             tasklist,
+				WorkflowTypeName:     workflowType,
+				WorkflowTimeout:      workflowTimeout,
+				DecisionTimeoutValue: decisionTimeout,
+				NextEventID:          nextEventID,
+				LastProcessedEvent:   lastProcessedEventID,
+				State:                p.WorkflowStateZombie,
+				CloseStatus:          p.WorkflowCloseStatusNone,
+			},
+		},
+		RangeID:            s.ShardInfo.RangeID,
+		CreateWorkflowMode: p.CreateWorkflowModeZombie,
 	}
 	_, err := s.ExecutionManager.CreateWorkflowExecution(req)
 	s.NotNil(err) // do not allow creating a zombie workflow if no current running workflow
 
 	req.CreateWorkflowMode = p.CreateWorkflowModeBrandNew
-	req.State = p.WorkflowStateRunning
-	req.CloseStatus = p.WorkflowCloseStatusNone
+	req.NewWorkflowSnapshot.ExecutionInfo.State = p.WorkflowStateRunning
+	req.NewWorkflowSnapshot.ExecutionInfo.CloseStatus = p.WorkflowCloseStatusNone
 	_, err = s.ExecutionManager.CreateWorkflowExecution(req)
 	s.Nil(err)
 	currentRunID, err := s.GetCurrentWorkflowRunID(domainID, workflowExecutionRunning.GetWorkflowId())
@@ -229,10 +235,11 @@
 		WorkflowId: workflowExecutionRunning.WorkflowId,
 		RunId:      common.StringPtr(uuid.New()),
 	}
-	req.Execution = workflowExecutionZombie
+	req.NewWorkflowSnapshot.ExecutionInfo.WorkflowID = workflowExecutionZombie.GetWorkflowId()
+	req.NewWorkflowSnapshot.ExecutionInfo.RunID = workflowExecutionZombie.GetRunId()
 	req.CreateWorkflowMode = p.CreateWorkflowModeZombie
-	req.State = p.WorkflowStateZombie
-	req.CloseStatus = p.WorkflowCloseStatusNone
+	req.NewWorkflowSnapshot.ExecutionInfo.State = p.WorkflowStateZombie
+	req.NewWorkflowSnapshot.ExecutionInfo.CloseStatus = p.WorkflowCloseStatusNone
 	_, err = s.ExecutionManager.CreateWorkflowExecution(req)
 	s.Nil(err)
 	// current run ID is still the prev running run ID
@@ -360,12 +367,13 @@
 		WorkflowId: workflowExecution.WorkflowId,
 		RunId:      common.StringPtr(uuid.New()),
 	}
-	req.Execution = workflowExecutionRunning
+	req.NewWorkflowSnapshot.ExecutionInfo.WorkflowID = workflowExecutionRunning.GetWorkflowId()
+	req.NewWorkflowSnapshot.ExecutionInfo.RunID = workflowExecutionRunning.GetRunId()
 	req.CreateWorkflowMode = p.CreateWorkflowModeWorkflowIDReuse
 	req.PreviousRunID = workflowExecution.GetRunId()
 	req.PreviousLastWriteVersion = common.EmptyVersion
-	req.State = p.WorkflowStateRunning
-	req.CloseStatus = p.WorkflowCloseStatusNone
+	req.NewWorkflowSnapshot.ExecutionInfo.State = p.WorkflowStateRunning
+	req.NewWorkflowSnapshot.ExecutionInfo.CloseStatus = p.WorkflowCloseStatusNone
 	_, err = s.ExecutionManager.CreateWorkflowExecution(req)
 	s.Nil(err)
 
@@ -373,9 +381,11 @@
 	updatedInfo.State = p.WorkflowStateZombie
 	updatedInfo.CloseStatus = p.WorkflowCloseStatusNone
 	_, err = s.ExecutionManager.UpdateWorkflowExecution(&p.UpdateWorkflowExecutionRequest{
-		ExecutionInfo: updatedInfo,
-		Condition:     nextEventID,
-		RangeID:       s.ShardInfo.RangeID,
+		UpdateWorkflowMutation: p.WorkflowMutation{
+			ExecutionInfo: updatedInfo,
+			Condition:     nextEventID,
+		},
+		RangeID: s.ShardInfo.RangeID,
 	})
 	s.NoError(err)
 	info, err = s.GetWorkflowExecutionInfo(domainID, workflowExecution)
@@ -388,9 +398,11 @@
 	for _, closeStatus := range closeStatuses {
 		updatedInfo.CloseStatus = closeStatus
 		_, err = s.ExecutionManager.UpdateWorkflowExecution(&p.UpdateWorkflowExecutionRequest{
-			ExecutionInfo: updatedInfo,
-			Condition:     nextEventID,
-			RangeID:       s.ShardInfo.RangeID,
+			UpdateWorkflowMutation: p.WorkflowMutation{
+				ExecutionInfo: updatedInfo,
+				Condition:     nextEventID,
+			},
+			RangeID: s.ShardInfo.RangeID,
 		})
 		s.IsType(&gen.InternalServiceError{}, err)
 	}
@@ -413,19 +425,24 @@
 
 	// create and update a workflow to make it completed
 	req := &p.CreateWorkflowExecutionRequest{
-		RequestID:            uuid.New(),
-		DomainID:             domainID,
-		Execution:            workflowExecution,
-		TaskList:             tasklist,
-		WorkflowTypeName:     workflowType,
-		WorkflowTimeout:      workflowTimeout,
-		DecisionTimeoutValue: decisionTimeout,
-		NextEventID:          nextEventID,
-		LastProcessedEvent:   lastProcessedEventID,
-		RangeID:              s.ShardInfo.RangeID,
-		CreateWorkflowMode:   p.CreateWorkflowModeBrandNew,
-		State:                p.WorkflowStateRunning,
-		CloseStatus:          p.WorkflowCloseStatusNone,
+		NewWorkflowSnapshot: p.WorkflowSnapshot{
+			ExecutionInfo: &p.WorkflowExecutionInfo{
+				CreateRequestID:      uuid.New(),
+				DomainID:             domainID,
+				WorkflowID:           workflowExecution.GetWorkflowId(),
+				RunID:                workflowExecution.GetRunId(),
+				TaskList:             tasklist,
+				WorkflowTypeName:     workflowType,
+				WorkflowTimeout:      workflowTimeout,
+				DecisionTimeoutValue: decisionTimeout,
+				NextEventID:          nextEventID,
+				LastProcessedEvent:   lastProcessedEventID,
+				State:                p.WorkflowStateRunning,
+				CloseStatus:          p.WorkflowCloseStatusNone,
+			},
+		},
+		RangeID:            s.ShardInfo.RangeID,
+		CreateWorkflowMode: p.CreateWorkflowModeBrandNew,
 	}
 	_, err := s.ExecutionManager.CreateWorkflowExecution(req)
 	s.Nil(err)
@@ -441,9 +458,11 @@
 	updatedInfo.State = p.WorkflowStateZombie
 	updatedInfo.CloseStatus = p.WorkflowCloseStatusNone
 	_, err = s.ExecutionManager.UpdateWorkflowExecution(&p.UpdateWorkflowExecutionRequest{
-		ExecutionInfo: updatedInfo,
-		Condition:     nextEventID,
-		RangeID:       s.ShardInfo.RangeID,
+		UpdateWorkflowMutation: p.WorkflowMutation{
+			ExecutionInfo: updatedInfo,
+			Condition:     nextEventID,
+		},
+		RangeID: s.ShardInfo.RangeID,
 	})
 	s.NotNil(err)
 
@@ -451,9 +470,11 @@
 	updatedInfo.State = p.WorkflowStateCompleted
 	updatedInfo.CloseStatus = p.WorkflowCloseStatusCompleted
 	_, err = s.ExecutionManager.UpdateWorkflowExecution(&p.UpdateWorkflowExecutionRequest{
-		ExecutionInfo: updatedInfo,
-		Condition:     nextEventID,
-		RangeID:       s.ShardInfo.RangeID,
+		UpdateWorkflowMutation: p.WorkflowMutation{
+			ExecutionInfo: updatedInfo,
+			Condition:     nextEventID,
+		},
+		RangeID: s.ShardInfo.RangeID,
 	})
 	s.NoError(err)
 
@@ -462,12 +483,13 @@
 		WorkflowId: common.StringPtr(workflowID),
 		RunId:      common.StringPtr(uuid.New()),
 	}
-	req.Execution = workflowExecutionRunning
+	req.NewWorkflowSnapshot.ExecutionInfo.WorkflowID = workflowExecutionRunning.GetWorkflowId()
+	req.NewWorkflowSnapshot.ExecutionInfo.RunID = workflowExecutionRunning.GetRunId()
 	req.CreateWorkflowMode = p.CreateWorkflowModeWorkflowIDReuse
 	req.PreviousRunID = workflowExecution.GetRunId()
 	req.PreviousLastWriteVersion = common.EmptyVersion
-	req.State = p.WorkflowStateRunning
-	req.CloseStatus = p.WorkflowCloseStatusNone
+	req.NewWorkflowSnapshot.ExecutionInfo.State = p.WorkflowStateRunning
+	req.NewWorkflowSnapshot.ExecutionInfo.CloseStatus = p.WorkflowCloseStatusNone
 	_, err = s.ExecutionManager.CreateWorkflowExecution(req)
 	s.Nil(err)
 	currentRunID, err = s.GetCurrentWorkflowRunID(domainID, workflowID)
@@ -481,9 +503,11 @@
 	updatedInfo.State = p.WorkflowStateZombie
 	updatedInfo.CloseStatus = p.WorkflowCloseStatusNone
 	_, err = s.ExecutionManager.UpdateWorkflowExecution(&p.UpdateWorkflowExecutionRequest{
-		ExecutionInfo: updatedInfo,
-		Condition:     nextEventID,
-		RangeID:       s.ShardInfo.RangeID,
+		UpdateWorkflowMutation: p.WorkflowMutation{
+			ExecutionInfo: updatedInfo,
+			Condition:     nextEventID,
+		},
+		RangeID: s.ShardInfo.RangeID,
 	})
 	s.NoError(err)
 	info, err = s.GetWorkflowExecutionInfo(domainID, workflowExecution)
@@ -1917,11 +1941,7 @@
 			ScheduledID: 99,
 		},
 	}
-<<<<<<< HEAD
-	err = s.UpdateWorklowStateAndReplication(updatedInfo1, nil, nil, nil, nil, int64(3), replicationTasks)
-=======
-	err = s.UpdateWorklowStateAndReplication(updatedInfo1, nil, int64(3), replicationTasks)
->>>>>>> b3c718b9
+	err = s.UpdateWorklowStateAndReplication(updatedInfo1, nil, nil, int64(3), replicationTasks)
 	s.NoError(err)
 
 	respTasks, err := s.GetReplicationTasks(1, true)
@@ -2008,11 +2028,7 @@
 		&p.SignalExecutionTask{now, currentTransferID + 10005, targetDomainID, targetWorkflowID, targetRunID, true, scheduleID, 555},
 		&p.StartChildExecutionTask{now, currentTransferID + 10006, targetDomainID, targetWorkflowID, scheduleID, 666},
 	}
-<<<<<<< HEAD
-	err2 := s.UpdateWorklowStateAndReplication(updatedInfo, nil, nil, nil, nil, int64(3), tasks)
-=======
-	err2 := s.UpdateWorklowStateAndReplication(updatedInfo, nil, int64(3), tasks)
->>>>>>> b3c718b9
+	err2 := s.UpdateWorklowStateAndReplication(updatedInfo, nil, nil, int64(3), tasks)
 	s.NoError(err2)
 
 	txTasks, err1 := s.GetTransferTasks(1, true) // use page size one to force pagination
@@ -2109,11 +2125,7 @@
 		&p.SignalExecutionTask{now, currentTransferID + 10005, targetDomainID, targetWorkflowID, targetRunID, true, scheduleID, 555},
 		&p.StartChildExecutionTask{now, currentTransferID + 10006, targetDomainID, targetWorkflowID, scheduleID, 666},
 	}
-<<<<<<< HEAD
-	err2 := s.UpdateWorklowStateAndReplication(updatedInfo, nil, nil, nil, nil, int64(3), tasks)
-=======
-	err2 := s.UpdateWorklowStateAndReplication(updatedInfo, nil, int64(3), tasks)
->>>>>>> b3c718b9
+	err2 := s.UpdateWorklowStateAndReplication(updatedInfo, nil, nil, int64(3), tasks)
 	s.NoError(err2)
 
 	txTasks, err1 := s.GetTransferTasks(1, true) // use page size one to force pagination
@@ -2639,203 +2651,6 @@
 	s.Equal(0, len(state.SignalRequestedIDs))
 }
 
-<<<<<<< HEAD
-// TestWorkflowMutableStateBufferedReplicationTasks test
-func (s *ExecutionManagerSuite) TestWorkflowMutableStateBufferedReplicationTasks() {
-	domainID := "714f8491-a34e-4301-a5af-f0cf5d8660c6"
-	workflowExecution := gen.WorkflowExecution{
-		WorkflowId: common.StringPtr("test-workflow-mutable-buffered-replication-tasks-test"),
-		RunId:      common.StringPtr("aaaaaaaa-aaaa-aaaa-aaaa-aaaaaaaaaaaa"),
-	}
-
-	task0, err0 := s.CreateWorkflowExecution(domainID, workflowExecution, "taskList", "wType", 20, 13, nil, 3, 0, 2, nil)
-	s.NoError(err0)
-	s.NotNil(task0, "Expected non empty task identifier.")
-
-	state0, err1 := s.GetWorkflowExecutionInfo(domainID, workflowExecution)
-	s.NoError(err1)
-	info0 := state0.ExecutionInfo
-	s.NotNil(info0, "Valid Workflow info expected.")
-	s.Equal(0, len(state0.BufferedReplicationTasks))
-
-	updatedInfo := copyWorkflowExecutionInfo(info0)
-	events := []*gen.HistoryEvent{
-		{
-			EventId:   common.Int64Ptr(5),
-			EventType: gen.EventTypeDecisionTaskCompleted.Ptr(),
-			DecisionTaskCompletedEventAttributes: &gen.DecisionTaskCompletedEventAttributes{
-				ScheduledEventId: common.Int64Ptr(2),
-				StartedEventId:   common.Int64Ptr(3),
-				Identity:         common.StringPtr("test_worker"),
-			},
-		},
-		{
-			EventId:   common.Int64Ptr(6),
-			EventType: gen.EventTypeTimerStarted.Ptr(),
-			TimerStartedEventAttributes: &gen.TimerStartedEventAttributes{
-				TimerId:                      common.StringPtr("ID1"),
-				StartToFireTimeoutSeconds:    common.Int64Ptr(101),
-				DecisionTaskCompletedEventId: common.Int64Ptr(5),
-			},
-		},
-	}
-
-	bufferedTask := &p.BufferedReplicationTask{
-		FirstEventID: int64(5),
-		NextEventID:  int64(7),
-		Version:      int64(11),
-		History:      events,
-	}
-	err2 := s.UpdateWorklowStateAndReplication(updatedInfo, nil, nil, bufferedTask, nil, int64(3), nil)
-	s.NoError(err2)
-
-	state1, err1 := s.GetWorkflowExecutionInfo(domainID, workflowExecution)
-	s.NoError(err1)
-	s.NotNil(state1, "expected valid state.")
-	s.Equal(1, len(state1.BufferedReplicationTasks))
-
-	bufferedTask, ok := state1.BufferedReplicationTasks[5]
-	s.True(ok)
-	s.NotNil(bufferedTask)
-	s.Equal(int64(5), bufferedTask.FirstEventID)
-	s.Equal(int64(7), bufferedTask.NextEventID)
-	s.Equal(int64(11), bufferedTask.Version)
-	s.Equal(int32(0), bufferedTask.EventStoreVersion)
-	s.Equal(int32(0), bufferedTask.NewRunEventStoreVersion)
-
-	bufferedEvents := bufferedTask.History
-	s.Equal(2, len(bufferedEvents))
-	s.Equal(int64(5), bufferedEvents[0].GetEventId())
-	s.Equal(gen.EventTypeDecisionTaskCompleted, bufferedEvents[0].GetEventType())
-	s.Equal(int64(2), bufferedEvents[0].DecisionTaskCompletedEventAttributes.GetScheduledEventId())
-	s.Equal(int64(3), bufferedEvents[0].DecisionTaskCompletedEventAttributes.GetStartedEventId())
-	s.Equal("test_worker", bufferedEvents[0].DecisionTaskCompletedEventAttributes.GetIdentity())
-	s.Equal(int64(6), bufferedEvents[1].GetEventId())
-	s.Equal(gen.EventTypeTimerStarted, bufferedEvents[1].GetEventType())
-	s.Equal("ID1", bufferedEvents[1].TimerStartedEventAttributes.GetTimerId())
-	s.Equal(int64(101), bufferedEvents[1].TimerStartedEventAttributes.GetStartToFireTimeoutSeconds())
-	s.Equal(int64(5), bufferedEvents[1].TimerStartedEventAttributes.GetDecisionTaskCompletedEventId())
-
-	newExecutionRunID := "d83db48f-a63c-413d-a05a-bbf5a1ac1098"
-	info1 := state1.ExecutionInfo
-	updatedInfo = copyWorkflowExecutionInfo(info1)
-	completionEvents := []*gen.HistoryEvent{
-		{
-			EventId:   common.Int64Ptr(10),
-			EventType: gen.EventTypeDecisionTaskCompleted.Ptr(),
-			DecisionTaskCompletedEventAttributes: &gen.DecisionTaskCompletedEventAttributes{
-				ScheduledEventId: common.Int64Ptr(8),
-				StartedEventId:   common.Int64Ptr(9),
-				Identity:         common.StringPtr("test_worker"),
-			},
-		},
-		{
-			EventId:   common.Int64Ptr(11),
-			EventType: gen.EventTypeWorkflowExecutionContinuedAsNew.Ptr(),
-			WorkflowExecutionContinuedAsNewEventAttributes: &gen.WorkflowExecutionContinuedAsNewEventAttributes{
-				NewExecutionRunId:                   common.StringPtr(newExecutionRunID),
-				WorkflowType:                        &gen.WorkflowType{Name: common.StringPtr("wType")},
-				TaskList:                            &gen.TaskList{Name: common.StringPtr("taskList")},
-				TaskStartToCloseTimeoutSeconds:      common.Int32Ptr(212),
-				ExecutionStartToCloseTimeoutSeconds: common.Int32Ptr(312),
-				DecisionTaskCompletedEventId:        common.Int64Ptr(10),
-			},
-		},
-	}
-
-	newRunEvents := []*gen.HistoryEvent{
-		{
-			EventId:   common.Int64Ptr(1),
-			EventType: gen.EventTypeWorkflowExecutionStarted.Ptr(),
-			WorkflowExecutionStartedEventAttributes: &gen.WorkflowExecutionStartedEventAttributes{
-				WorkflowType: &gen.WorkflowType{Name: common.StringPtr("wType")},
-				TaskList:     &gen.TaskList{Name: common.StringPtr("taskList")},
-			},
-		},
-		{
-			EventId:   common.Int64Ptr(2),
-			EventType: gen.EventTypeDecisionTaskScheduled.Ptr(),
-			DecisionTaskScheduledEventAttributes: &gen.DecisionTaskScheduledEventAttributes{
-				TaskList:                   &gen.TaskList{Name: common.StringPtr("taskList")},
-				StartToCloseTimeoutSeconds: common.Int32Ptr(201),
-				Attempt:                    common.Int64Ptr(1),
-			},
-		},
-	}
-
-	bufferedTask = &p.BufferedReplicationTask{
-		FirstEventID:  int64(10),
-		NextEventID:   int64(12),
-		Version:       int64(12),
-		History:       completionEvents,
-		NewRunHistory: newRunEvents,
-	}
-	err3 := s.UpdateWorklowStateAndReplication(updatedInfo, nil, nil, bufferedTask, nil, int64(3), nil)
-	s.NoError(err3)
-
-	state2, err4 := s.GetWorkflowExecutionInfo(domainID, workflowExecution)
-	s.NoError(err4)
-	s.NotNil(state2, "expected valid state.")
-	s.Equal(2, len(state2.BufferedReplicationTasks))
-
-	bufferedTask, ok = state2.BufferedReplicationTasks[10]
-	s.True(ok)
-	s.NotNil(bufferedTask)
-	s.Equal(int64(10), bufferedTask.FirstEventID)
-	s.Equal(int64(12), bufferedTask.NextEventID)
-	s.Equal(int64(12), bufferedTask.Version)
-	s.Equal(int32(0), bufferedTask.EventStoreVersion)
-	s.Equal(int32(0), bufferedTask.NewRunEventStoreVersion)
-
-	bufferedEvents = bufferedTask.History
-	s.Equal(2, len(bufferedEvents))
-	s.Equal(int64(10), bufferedEvents[0].GetEventId())
-	s.Equal(gen.EventTypeDecisionTaskCompleted, bufferedEvents[0].GetEventType())
-	s.Equal(int64(8), bufferedEvents[0].DecisionTaskCompletedEventAttributes.GetScheduledEventId())
-	s.Equal(int64(9), bufferedEvents[0].DecisionTaskCompletedEventAttributes.GetStartedEventId())
-	s.Equal("test_worker", bufferedEvents[0].DecisionTaskCompletedEventAttributes.GetIdentity())
-	s.Equal(int64(11), bufferedEvents[1].GetEventId())
-	s.Equal(gen.EventTypeWorkflowExecutionContinuedAsNew, bufferedEvents[1].GetEventType())
-	s.Equal(newExecutionRunID, bufferedEvents[1].WorkflowExecutionContinuedAsNewEventAttributes.GetNewExecutionRunId())
-	s.Equal("wType", bufferedEvents[1].WorkflowExecutionContinuedAsNewEventAttributes.WorkflowType.GetName())
-	s.Equal("taskList", bufferedEvents[1].WorkflowExecutionContinuedAsNewEventAttributes.TaskList.GetName())
-	s.Equal(int32(212), bufferedEvents[1].WorkflowExecutionContinuedAsNewEventAttributes.GetTaskStartToCloseTimeoutSeconds())
-	s.Equal(int32(312), bufferedEvents[1].WorkflowExecutionContinuedAsNewEventAttributes.GetExecutionStartToCloseTimeoutSeconds())
-	s.Equal(int64(10), bufferedEvents[1].WorkflowExecutionContinuedAsNewEventAttributes.GetDecisionTaskCompletedEventId())
-
-	bufferedNewRunEvents := bufferedTask.NewRunHistory
-	s.Equal(2, len(bufferedNewRunEvents))
-	s.Equal(int64(1), bufferedNewRunEvents[0].GetEventId())
-	s.Equal(gen.EventTypeWorkflowExecutionStarted, bufferedNewRunEvents[0].GetEventType())
-	s.Equal("wType", bufferedNewRunEvents[0].WorkflowExecutionStartedEventAttributes.WorkflowType.GetName())
-	s.Equal("taskList", bufferedNewRunEvents[0].WorkflowExecutionStartedEventAttributes.TaskList.GetName())
-	s.Equal(int64(2), bufferedNewRunEvents[1].GetEventId())
-	s.Equal(gen.EventTypeDecisionTaskScheduled, bufferedNewRunEvents[1].GetEventType())
-	s.Equal("taskList", bufferedNewRunEvents[1].DecisionTaskScheduledEventAttributes.TaskList.GetName())
-	s.Equal(int32(201), bufferedNewRunEvents[1].DecisionTaskScheduledEventAttributes.GetStartToCloseTimeoutSeconds())
-	s.Equal(int64(1), bufferedNewRunEvents[1].DecisionTaskScheduledEventAttributes.GetAttempt())
-
-	deleteBufferedReplicationTask := int64(5)
-	err5 := s.UpdateWorklowStateAndReplication(updatedInfo, nil, nil, nil, &deleteBufferedReplicationTask, int64(3), nil)
-	s.NoError(err5)
-
-	state3, err6 := s.GetWorkflowExecutionInfo(domainID, workflowExecution)
-	s.NoError(err6)
-	s.NotNil(state3, "expected valid state.")
-	s.Equal(1, len(state3.BufferedReplicationTasks))
-
-	deleteBufferedReplicationTask2 := int64(10)
-	err7 := s.UpdateWorklowStateAndReplication(updatedInfo, nil, nil, nil, &deleteBufferedReplicationTask2, int64(3), nil)
-	s.NoError(err7)
-
-	state4, err8 := s.GetWorkflowExecutionInfo(domainID, workflowExecution)
-	s.NoError(err8)
-	s.NotNil(state4, "expected valid state.")
-	s.Equal(0, len(state4.BufferedReplicationTasks))
-}
-
-=======
->>>>>>> b3c718b9
 // TestWorkflowMutableStateInfo test
 func (s *ExecutionManagerSuite) TestWorkflowMutableStateInfo() {
 	domainID := "9ed8818b-3090-4160-9f21-c6b70e64d2dd"
@@ -2972,11 +2787,7 @@
 			},
 		},
 	}}
-<<<<<<< HEAD
-	err = s.UpdateWorklowStateAndReplication(updatedInfo1, nil, nil, nil, nil, int64(3), replicationTasks)
-=======
-	err = s.UpdateWorklowStateAndReplication(updatedInfo1, nil, int64(3), replicationTasks)
->>>>>>> b3c718b9
+	err = s.UpdateWorklowStateAndReplication(updatedInfo1, nil, nil, int64(3), replicationTasks)
 	s.NoError(err)
 
 	tasks1, err := s.GetReplicationTasks(1, false)
@@ -3149,11 +2960,7 @@
 			},
 		},
 	}}
-<<<<<<< HEAD
-	err2 := s.UpdateWorklowStateAndReplication(updatedInfo, nil, updatedReplicationState, nil, nil, int64(3), replicationTasks1)
-=======
-	err2 := s.UpdateWorklowStateAndReplication(updatedInfo, updatedReplicationState, int64(3), replicationTasks1)
->>>>>>> b3c718b9
+	err2 := s.UpdateWorklowStateAndReplication(updatedInfo, nil, updatedReplicationState, int64(3), replicationTasks1)
 	s.NoError(err2)
 
 	taskR1, err := s.GetReplicationTasks(1, false)
@@ -3285,15 +3092,9 @@
 	s.NotNil(partialInfo, "Valid Workflow info expected.")
 
 	bufferUpdateInfo := copyWorkflowExecutionInfo(partialInfo)
-<<<<<<< HEAD
-	err2 = s.UpdateWorklowStateAndReplication(bufferUpdateInfo, nil, nil, bufferedTask1, nil, bufferUpdateInfo.NextEventID, nil)
-	s.NoError(err2)
-	err2 = s.UpdateWorklowStateAndReplication(bufferUpdateInfo, nil, nil, bufferedTask2, nil, bufferUpdateInfo.NextEventID, nil)
-=======
-	err2 = s.UpdateWorklowStateAndReplication(bufferUpdateInfo, nil, bufferUpdateInfo.NextEventID, nil)
-	s.NoError(err2)
-	err2 = s.UpdateWorklowStateAndReplication(bufferUpdateInfo, nil, bufferUpdateInfo.NextEventID, nil)
->>>>>>> b3c718b9
+	err2 = s.UpdateWorklowStateAndReplication(bufferUpdateInfo, nil, nil, bufferUpdateInfo.NextEventID, nil)
+	s.NoError(err2)
+	err2 = s.UpdateWorklowStateAndReplication(bufferUpdateInfo, nil, nil, bufferUpdateInfo.NextEventID, nil)
 	s.NoError(err2)
 	err2 = s.UpdateWorkflowExecutionForBufferEvents(bufferUpdateInfo, nil, bufferUpdateInfo.NextEventID, eventsBatch1, false)
 	s.NoError(err2)
@@ -3505,15 +3306,9 @@
 	s.NotNil(partialInfo, "Valid Workflow info expected.")
 
 	bufferUpdateInfo := copyWorkflowExecutionInfo(partialInfo)
-<<<<<<< HEAD
-	err2 = s.UpdateWorklowStateAndReplication(bufferUpdateInfo, nil, nil, bufferedTask1, nil, bufferUpdateInfo.NextEventID, nil)
-	s.NoError(err2)
-	err2 = s.UpdateWorklowStateAndReplication(bufferUpdateInfo, nil, nil, bufferedTask2, nil, bufferUpdateInfo.NextEventID, nil)
-=======
-	err2 = s.UpdateWorklowStateAndReplication(bufferUpdateInfo, nil, bufferUpdateInfo.NextEventID, nil)
-	s.NoError(err2)
-	err2 = s.UpdateWorklowStateAndReplication(bufferUpdateInfo, nil, bufferUpdateInfo.NextEventID, nil)
->>>>>>> b3c718b9
+	err2 = s.UpdateWorklowStateAndReplication(bufferUpdateInfo, nil, nil, bufferUpdateInfo.NextEventID, nil)
+	s.NoError(err2)
+	err2 = s.UpdateWorklowStateAndReplication(bufferUpdateInfo, nil, nil, bufferUpdateInfo.NextEventID, nil)
 	s.NoError(err2)
 	err2 = s.UpdateWorkflowExecutionForBufferEvents(bufferUpdateInfo, replicationState, bufferUpdateInfo.NextEventID, eventsBatch1, false)
 	s.NoError(err2)
